/*
 * Copyright © 2022-2023 StreamNative Inc.
 *
 * Licensed under the Apache License, Version 2.0 (the "License");
 * you may not use this file except in compliance with the License.
 * You may obtain a copy of the License at
 *
 *     http://www.apache.org/licenses/LICENSE-2.0
 *
 * Unless required by applicable law or agreed to in writing, software
 * distributed under the License is distributed on an "AS IS" BASIS,
 * WITHOUT WARRANTIES OR CONDITIONS OF ANY KIND, either express or implied.
 * See the License for the specific language governing permissions and
 * limitations under the License.
 */
package io.streamnative.oxia.client.session;

import static org.assertj.core.api.Assertions.assertThat;
import static org.awaitility.Awaitility.await;

import io.grpc.ManagedChannel;
import io.grpc.Server;
import io.grpc.inprocess.InProcessChannelBuilder;
import io.grpc.inprocess.InProcessServerBuilder;
import io.streamnative.oxia.client.ClientConfig;
import io.streamnative.oxia.client.metrics.api.Metrics;
import io.streamnative.oxia.proto.CloseSessionRequest;
import io.streamnative.oxia.proto.CloseSessionResponse;
import io.streamnative.oxia.proto.KeepAliveResponse;
import io.streamnative.oxia.proto.ReactorOxiaClientGrpc;
import io.streamnative.oxia.proto.SessionHeartbeat;
import java.io.IOException;
import java.time.Duration;
import java.util.LinkedList;
import java.util.List;
import java.util.concurrent.atomic.AtomicBoolean;
import java.util.function.Function;
import org.junit.jupiter.api.AfterEach;
import org.junit.jupiter.api.BeforeEach;
import org.junit.jupiter.api.Test;
import org.junit.jupiter.api.extension.ExtendWith;
import org.mockito.junit.jupiter.MockitoExtension;
import reactor.core.publisher.Mono;
import reactor.test.StepVerifier;

@ExtendWith(MockitoExtension.class)
class SessionTest {

    Function<Long, ReactorOxiaClientGrpc.ReactorOxiaClientStub> stubByShardId;
    ClientConfig config;
    long shardId = 1L;
    long sessionId = 2L;
    Duration sessionTimeout = Duration.ofSeconds(10);
    String clientId = "client";

    private Server server;
    private ManagedChannel channel;
    private TestService service;

    @BeforeEach
    void setup() throws IOException {
        StepVerifier.setDefaultTimeout(Duration.ofSeconds(3));

        config =
                new ClientConfig(
<<<<<<< HEAD
                        "address", Duration.ZERO, Duration.ZERO, 1, 1, sessionTimeout, clientId, 1024 * 1024);
=======
                        "address",
                        Duration.ZERO,
                        Duration.ZERO,
                        1,
                        1,
                        0,
                        sessionTimeout,
                        clientId,
                        Metrics.nullObject);
>>>>>>> 4373c916

        String serverName = InProcessServerBuilder.generateName();
        service = new TestService();
        server =
                InProcessServerBuilder.forName(serverName)
                        .directExecutor()
                        .addService(service)
                        .build()
                        .start();
        channel = InProcessChannelBuilder.forName(serverName).directExecutor().build();
        stubByShardId = s -> ReactorOxiaClientGrpc.newReactorStub(channel);
    }

    @AfterEach
    public void stopServer() throws InterruptedException {
        server.shutdown();
        server.awaitTermination();
        channel.shutdown();

        server = null;
        channel = null;
    }

    @Test
    void sessionId() {
        var session = new Session(stubByShardId, config, shardId, sessionId);
        assertThat(session.getSessionId()).isEqualTo(sessionId);
    }

    @Test
    void start() throws Exception {
        var session = new Session(stubByShardId, config, shardId, sessionId);
        session.start();

        await()
                .untilAsserted(
                        () -> {
                            assertThat(service.signals.size()).isGreaterThan(2);
                        });
        session.close();
        assertThat(service.closed).isTrue();
        assertThat(service.signalsAfterClosed).isEmpty();
    }

    static class TestService extends ReactorOxiaClientGrpc.OxiaClientImplBase {
        List<SessionHeartbeat> signals = new LinkedList<>();
        List<SessionHeartbeat> signalsAfterClosed = new LinkedList<>();
        AtomicBoolean closed = new AtomicBoolean(false);

        @Override
        public Mono<KeepAliveResponse> keepAlive(Mono<SessionHeartbeat> request) {
            return request.map(
                    heartbeat -> {
                        if (!closed.get()) {
                            signals.add(heartbeat);
                        } else {
                            signalsAfterClosed.add(heartbeat);
                        }
                        return KeepAliveResponse.getDefaultInstance();
                    });
        }

        @Override
        public Mono<CloseSessionResponse> closeSession(Mono<CloseSessionRequest> request) {
            closed.compareAndSet(false, true);
            return Mono.just(CloseSessionResponse.getDefaultInstance());
        }
    }
}<|MERGE_RESOLUTION|>--- conflicted
+++ resolved
@@ -63,19 +63,16 @@
 
         config =
                 new ClientConfig(
-<<<<<<< HEAD
-                        "address", Duration.ZERO, Duration.ZERO, 1, 1, sessionTimeout, clientId, 1024 * 1024);
-=======
                         "address",
                         Duration.ZERO,
                         Duration.ZERO,
                         1,
+                        1024 * 1024,
                         1,
                         0,
                         sessionTimeout,
                         clientId,
                         Metrics.nullObject);
->>>>>>> 4373c916
 
         String serverName = InProcessServerBuilder.generateName();
         service = new TestService();
