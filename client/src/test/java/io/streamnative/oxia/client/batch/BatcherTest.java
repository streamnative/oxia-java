--- conflicted
+++ resolved
@@ -37,11 +37,8 @@
 import io.streamnative.oxia.client.api.PutResult;
 import io.streamnative.oxia.client.batch.Batch.BatchFactory;
 import io.streamnative.oxia.client.batch.Operation.ReadOperation.GetOperation;
-<<<<<<< HEAD
+import io.streamnative.oxia.client.metrics.api.Metrics;
 import java.nio.charset.StandardCharsets;
-=======
-import io.streamnative.oxia.client.metrics.api.Metrics;
->>>>>>> 4373c916
 import java.time.Clock;
 import java.time.Duration;
 import java.util.Optional;
@@ -74,15 +71,12 @@
                     Duration.ofMillis(100),
                     Duration.ofMillis(1000),
                     10,
+                    1024 * 1024,
                     5,
                     0,
                     Duration.ofMillis(1000),
                     "client_id",
-<<<<<<< HEAD
-                    1024 * 1024);
-=======
                     Metrics.nullObject);
->>>>>>> 4373c916
 
     BlockingQueue<Operation<?>> queue = new ArrayBlockingQueue<>(config.operationQueueCapacity());
     ScheduledExecutorService executor = Executors.newSingleThreadScheduledExecutor();
