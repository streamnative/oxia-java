/*
 * Copyright © 2022-2023 StreamNative Inc.
 *
 * Licensed under the Apache License, Version 2.0 (the "License");
 * you may not use this file except in compliance with the License.
 * You may obtain a copy of the License at
 *
 *     http://www.apache.org/licenses/LICENSE-2.0
 *
 * Unless required by applicable law or agreed to in writing, software
 * distributed under the License is distributed on an "AS IS" BASIS,
 * WITHOUT WARRANTIES OR CONDITIONS OF ANY KIND, either express or implied.
 * See the License for the specific language governing permissions and
 * limitations under the License.
 */
package io.streamnative.oxia.client;

import static java.util.stream.Collectors.toList;

import io.streamnative.oxia.client.api.AsyncOxiaClient;
import io.streamnative.oxia.client.api.DeleteOption;
import io.streamnative.oxia.client.api.GetResult;
import io.streamnative.oxia.client.api.PutOption;
import io.streamnative.oxia.client.api.PutResult;
import io.streamnative.oxia.client.batch.BatchManager;
import io.streamnative.oxia.client.batch.Operation.ReadOperation.GetOperation;
import io.streamnative.oxia.client.batch.Operation.WriteOperation.DeleteOperation;
import io.streamnative.oxia.client.batch.Operation.WriteOperation.DeleteRangeOperation;
import io.streamnative.oxia.client.batch.Operation.WriteOperation.PutOperation;
import io.streamnative.oxia.client.grpc.ChannelManager;
import io.streamnative.oxia.client.grpc.ChannelManager.StubFactory;
import io.streamnative.oxia.client.notify.NotificationManager;
import io.streamnative.oxia.client.notify.NotificationManagerImpl;
import io.streamnative.oxia.client.session.SessionManager;
import io.streamnative.oxia.client.shard.ShardManager;
import io.streamnative.oxia.proto.ListRequest;
import io.streamnative.oxia.proto.ListResponse;
import io.streamnative.oxia.proto.ReactorOxiaClientGrpc.ReactorOxiaClientStub;
import java.util.List;
import java.util.concurrent.CompletableFuture;
import java.util.function.Function;
import java.util.function.Supplier;
import lombok.AccessLevel;
import lombok.NonNull;
import lombok.RequiredArgsConstructor;
import reactor.core.publisher.Flux;

@RequiredArgsConstructor(access = AccessLevel.PACKAGE)
class AsyncOxiaClientImpl implements AsyncOxiaClient {

    static CompletableFuture<AsyncOxiaClient> newInstance(ClientConfig config) {
        var channelManager = new ChannelManager();
        var reactorStubFactory = channelManager.getReactorStubFactory();
        Supplier<ReactorOxiaClientStub> stubFactory =
                () -> reactorStubFactory.apply(config.serviceAddress());
        var shardManager = new ShardManager(stubFactory);
        var notificationManager =
                config.notificationCallback() == null
                        ? NotificationManager.NullObject
                        : new NotificationManagerImpl(stubFactory, config.notificationCallback());

        Function<Long, String> leaderFn = shardManager::leader;
<<<<<<< HEAD
        var blockingStubFn = leaderFn.andThen(channelManager.getBlockingStubFactory());
        var readBatchManager = BatchManager.newReadBatchManager(config, blockingStubFn);
        var reactorStubFactory = channelManager.getReactorStubFactory();
        var reactorStubByShardId = leaderFn.andThen(channelManager.getReactorStubFactory());
        var sessionManager = new SessionManager(config, reactorStubByShardId);
        var writeBatchManager =
                BatchManager.newWriteBatchManager(config, blockingStubFn, sessionManager);
=======
        var stubByShardId = leaderFn.andThen(reactorStubFactory);
        var readBatchManager = BatchManager.newReadBatchManager(config, stubByShardId);
        var sessionManager = new SessionManager();
        var writeBatchManager =
                BatchManager.newWriteBatchManager(config, stubByShardId, sessionManager);
>>>>>>> 24f6081f

        var client =
                new AsyncOxiaClientImpl(
                        channelManager,
                        shardManager,
                        notificationManager,
                        readBatchManager,
                        writeBatchManager,
                        sessionManager,
                        reactorStubFactory);

        return CompletableFuture.allOf(shardManager.start(), notificationManager.start())
                .thenApply(v -> client);
    }

    private final ChannelManager channelManager;
    private final ShardManager shardManager;
    private final NotificationManager notificationManager;
    private final BatchManager readBatchManager;
    private final BatchManager writeBatchManager;
    private final SessionManager sessionManager;
    private final StubFactory<ReactorOxiaClientStub> reactorStubFactory;

    @Override
    public @NonNull CompletableFuture<PutResult> put(
            @NonNull String key, byte @NonNull [] value, @NonNull PutOption... options) {
        var validatedOptions = PutOption.validate(options);
        var shardId = shardManager.get(key);
        var callback = new CompletableFuture<PutResult>();
        var versionId = PutOption.toVersionId(validatedOptions);
        var op =
                new PutOperation(callback, key, value, versionId, PutOption.toEphemeral(validatedOptions));
        writeBatchManager.getBatcher(shardId).add(op);
        return callback;
    }

    @Override
    public @NonNull CompletableFuture<Boolean> delete(@NonNull String key, DeleteOption... options) {
        var validatedOptions = DeleteOption.validate(options);
        var shardId = shardManager.get(key);
        var callback = new CompletableFuture<Boolean>();
        var versionId = DeleteOption.toVersionId(validatedOptions);
        writeBatchManager.getBatcher(shardId).add(new DeleteOperation(callback, key, versionId));
        return callback;
    }

    @Override
    public @NonNull CompletableFuture<Void> deleteRange(
            @NonNull String minKeyInclusive, @NonNull String maxKeyExclusive) {
        return CompletableFuture.allOf(
                shardManager.getAll().stream()
                        .map(writeBatchManager::getBatcher)
                        .map(
                                b -> {
                                    var callback = new CompletableFuture<Void>();
                                    b.add(new DeleteRangeOperation(callback, minKeyInclusive, maxKeyExclusive));
                                    return callback;
                                })
                        .collect(toList())
                        .toArray(new CompletableFuture[0]));
    }

    @Override
    public @NonNull CompletableFuture<GetResult> get(@NonNull String key) {
        var shardId = shardManager.get(key);
        var callback = new CompletableFuture<GetResult>();
        readBatchManager.getBatcher(shardId).add(new GetOperation(callback, key));
        return callback;
    }

    @Override
    public @NonNull CompletableFuture<List<String>> list(
            @NonNull String minKeyInclusive, @NonNull String maxKeyExclusive) {
        return Flux.fromIterable(shardManager.getAll())
                .flatMap(shardId -> list(shardId, minKeyInclusive, maxKeyExclusive))
                .collectList()
                .toFuture();
    }

    private Flux<String> list(
            long shardId, @NonNull String minKeyInclusive, @NonNull String maxKeyExclusive) {
        var leader = shardManager.leader(shardId);
        var stub = reactorStubFactory.apply(leader);
        var request =
                ListRequest.newBuilder()
                        .setShardId(ProtoUtil.longToUint32(shardId))
                        .setStartInclusive(minKeyInclusive)
                        .setEndExclusive(maxKeyExclusive)
                        .build();
        return stub.list(request).flatMapIterable(ListResponse::getKeysList);
    }

    @Override
    public void close() throws Exception {
        readBatchManager.close();
        writeBatchManager.close();
        sessionManager.close();
        notificationManager.close();
        shardManager.close();
        channelManager.close();
    }
}<|MERGE_RESOLUTION|>--- conflicted
+++ resolved
@@ -60,21 +60,11 @@
                         : new NotificationManagerImpl(stubFactory, config.notificationCallback());
 
         Function<Long, String> leaderFn = shardManager::leader;
-<<<<<<< HEAD
-        var blockingStubFn = leaderFn.andThen(channelManager.getBlockingStubFactory());
-        var readBatchManager = BatchManager.newReadBatchManager(config, blockingStubFn);
-        var reactorStubFactory = channelManager.getReactorStubFactory();
-        var reactorStubByShardId = leaderFn.andThen(channelManager.getReactorStubFactory());
-        var sessionManager = new SessionManager(config, reactorStubByShardId);
-        var writeBatchManager =
-                BatchManager.newWriteBatchManager(config, blockingStubFn, sessionManager);
-=======
         var stubByShardId = leaderFn.andThen(reactorStubFactory);
         var readBatchManager = BatchManager.newReadBatchManager(config, stubByShardId);
-        var sessionManager = new SessionManager();
+        var sessionManager = new SessionManager(config, stubByShardId);
         var writeBatchManager =
                 BatchManager.newWriteBatchManager(config, stubByShardId, sessionManager);
->>>>>>> 24f6081f
 
         var client =
                 new AsyncOxiaClientImpl(
