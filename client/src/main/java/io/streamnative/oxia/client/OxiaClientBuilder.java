/*
 * Copyright © 2022-2023 StreamNative Inc.
 *
 * Licensed under the Apache License, Version 2.0 (the "License");
 * you may not use this file except in compliance with the License.
 * You may obtain a copy of the License at
 *
 *     http://www.apache.org/licenses/LICENSE-2.0
 *
 * Unless required by applicable law or agreed to in writing, software
 * distributed under the License is distributed on an "AS IS" BASIS,
 * WITHOUT WARRANTIES OR CONDITIONS OF ANY KIND, either express or implied.
 * See the License for the specific language governing permissions and
 * limitations under the License.
 */
package io.streamnative.oxia.client;

import static java.time.Duration.ZERO;

import io.streamnative.oxia.client.api.AsyncOxiaClient;
import io.streamnative.oxia.client.api.SyncOxiaClient;
import io.streamnative.oxia.client.metrics.api.Metrics;
import java.time.Duration;
import java.util.UUID;
import java.util.concurrent.CompletableFuture;
import java.util.function.Supplier;
import lombok.NonNull;
import lombok.RequiredArgsConstructor;

@RequiredArgsConstructor
public class OxiaClientBuilder {

    public static final Duration DefaultBatchLinger = Duration.ofMillis(5);
    public static final int DefaultMaxRequestsPerBatch = 1000;
    public static final int DefaultMaxBatchSize = 4 * 1024 * 1024;
    public static final Duration DefaultRequestTimeout = Duration.ofSeconds(30);
    public static final int DefaultOperationQueueCapacity = 1000;
    public static final Duration DefaultSessionTimeout = Duration.ofSeconds(15);
    public static final int DefaultRecordCacheCapacity = 10_000;

    @NonNull private final String serviceAddress;
    @NonNull private Duration requestTimeout = DefaultRequestTimeout;
    @NonNull private Duration batchLinger = DefaultBatchLinger;
    private int maxRequestsPerBatch = DefaultMaxRequestsPerBatch;
    private int maxBatchSize = DefaultMaxBatchSize;
    private int operationQueueCapacity = DefaultOperationQueueCapacity;
    private int recordCacheCapacity = DefaultRecordCacheCapacity;
    @NonNull private Duration sessionTimeout = DefaultSessionTimeout;
    @NonNull private Supplier<String> clientIdentifier = OxiaClientBuilder::randomClientIdentifier;
    @NonNull private Metrics metrics = Metrics.nullObject;

    public @NonNull OxiaClientBuilder requestTimeout(@NonNull Duration requestTimeout) {
        if (requestTimeout.isNegative() || requestTimeout.equals(ZERO)) {
            throw new IllegalArgumentException(
                    "requestTimeout must be greater than zero: " + requestTimeout);
        }
        this.requestTimeout = requestTimeout;
        return this;
    }

    public @NonNull OxiaClientBuilder batchLinger(@NonNull Duration batchLinger) {
        if (batchLinger.isNegative() || batchLinger.equals(ZERO)) {
            throw new IllegalArgumentException("batchLinger must be greater than zero: " + batchLinger);
        }
        this.batchLinger = batchLinger;
        return this;
    }

    public @NonNull OxiaClientBuilder maxRequestsPerBatch(int maxRequestsPerBatch) {
        if (maxRequestsPerBatch <= 0) {
            throw new IllegalArgumentException(
                    "MaxRequestsPerBatch must be greater than zero: " + maxRequestsPerBatch);
        }
        this.maxRequestsPerBatch = maxRequestsPerBatch;
        return this;
    }

    public @NonNull OxiaClientBuilder maxBatchSize(int maxBatchSize) {
        if (maxBatchSize <= 0) {
            throw new IllegalArgumentException("MaxBatchSize must be greater than zero: " + maxBatchSize);
        }
        this.maxBatchSize = maxBatchSize;
        return this;
    }

    public @NonNull OxiaClientBuilder operationQueueCapacity(int operationQueueCapacity) {
        if (operationQueueCapacity <= 0) {
            throw new IllegalArgumentException(
                    "operationQueueCapacity must be greater than zero: " + operationQueueCapacity);
        }
        this.operationQueueCapacity = operationQueueCapacity;
        return this;
    }

    public @NonNull OxiaClientBuilder recordCacheCapacity(int recordCacheCapacity) {
        if (recordCacheCapacity <= 0) {
            throw new IllegalArgumentException(
                    "recordCacheCapacity must be greater than zero: " + recordCacheCapacity);
        }
        this.recordCacheCapacity = recordCacheCapacity;
        return this;
    }

    public @NonNull OxiaClientBuilder sessionTimeout(@NonNull Duration sessionTimeout) {
        if (sessionTimeout.isNegative() || sessionTimeout.equals(ZERO)) {
            throw new IllegalArgumentException(
                    "SessionTimeout must be greater than zero: " + sessionTimeout);
        }
        this.sessionTimeout = sessionTimeout;
        return this;
    }

    public @NonNull OxiaClientBuilder clientIdentifier(@NonNull String clientIdentifier) {
        this.clientIdentifier = () -> clientIdentifier;
        return this;
    }

    public @NonNull OxiaClientBuilder clientIdentifier(@NonNull Supplier<String> clientIdentifier) {
        this.clientIdentifier = clientIdentifier;
        return this;
    }

    public @NonNull OxiaClientBuilder metrics(@NonNull Metrics metrics) {
        this.metrics = metrics;
        return this;
    }

    public @NonNull CompletableFuture<AsyncOxiaClient> asyncClient() {
        var config =
                new ClientConfig(
                        serviceAddress,
                        requestTimeout,
                        batchLinger,
                        maxRequestsPerBatch,
                        operationQueueCapacity,
                        recordCacheCapacity,
                        sessionTimeout,
                        clientIdentifier.get(),
<<<<<<< HEAD
                        maxBatchSize);

        return AsyncOxiaClientImpl.newInstance(config);
=======
                        metrics);

        var async = AsyncOxiaClientImpl.newInstance(config);
        if (config.recordCacheCapacity() > 0) {
            return async.thenApply(a -> new CachingAsyncOxiaClient(config, a));
        } else {
            return async;
        }
>>>>>>> 4373c916
    }

    public @NonNull SyncOxiaClient syncClient() {
        return new SyncOxiaClientImpl(asyncClient().join());
    }

    public static @NonNull String randomClientIdentifier() {
        return "oxia-client-java:" + UUID.randomUUID();
    }
}<|MERGE_RESOLUTION|>--- conflicted
+++ resolved
@@ -132,24 +132,19 @@
                         requestTimeout,
                         batchLinger,
                         maxRequestsPerBatch,
+                        maxBatchSize,
                         operationQueueCapacity,
                         recordCacheCapacity,
                         sessionTimeout,
                         clientIdentifier.get(),
-<<<<<<< HEAD
-                        maxBatchSize);
-
-        return AsyncOxiaClientImpl.newInstance(config);
-=======
-                        metrics);
-
+                        metrics
+                );
         var async = AsyncOxiaClientImpl.newInstance(config);
         if (config.recordCacheCapacity() > 0) {
             return async.thenApply(a -> new CachingAsyncOxiaClient(config, a));
         } else {
             return async;
         }
->>>>>>> 4373c916
     }
 
     public @NonNull SyncOxiaClient syncClient() {
