/*
 * Copyright © 2022-2023 StreamNative Inc.
 *
 * Licensed under the Apache License, Version 2.0 (the "License");
 * you may not use this file except in compliance with the License.
 * You may obtain a copy of the License at
 *
 *     http://www.apache.org/licenses/LICENSE-2.0
 *
 * Unless required by applicable law or agreed to in writing, software
 * distributed under the License is distributed on an "AS IS" BASIS,
 * WITHOUT WARRANTIES OR CONDITIONS OF ANY KIND, either express or implied.
 * See the License for the specific language governing permissions and
 * limitations under the License.
 */
package io.streamnative.oxia.client;


import io.streamnative.oxia.client.api.AsyncOxiaClient;
import io.streamnative.oxia.client.api.ClientBuilder;
import io.streamnative.oxia.client.api.Notification;
import io.streamnative.oxia.client.api.SyncOxiaClient;
import io.streamnative.oxia.client.session.DefaultClientIdentifier;
import java.time.Duration;
import java.util.concurrent.CompletableFuture;
import java.util.function.Consumer;
import lombok.NonNull;
import lombok.RequiredArgsConstructor;

@RequiredArgsConstructor
public class OxiaClientBuilder implements ClientBuilder<OxiaClientBuilder> {

    public static final Duration DefaultBatchLinger = Duration.ofMillis(5);
    public static final int DefaultMaxRequestsPerBatch = 1000;
    public static final Duration DefaultRequestTimeout = Duration.ofSeconds(30);
    public static final int DefaultOperationQueueCapacity = 1000;
    public static final Duration DefaultSessionTimeout = Duration.ofSeconds(30);

    @NonNull private final String serviceAddress;
    private Consumer<Notification> notificationCallback;
    @NonNull private Duration requestTimeout = DefaultRequestTimeout;
    @NonNull private Duration batchLinger = DefaultBatchLinger;
    private int maxRequestsPerBatch = DefaultMaxRequestsPerBatch;
    private int operationQueueCapacity = DefaultOperationQueueCapacity;
    @NonNull private Duration sessionTimeout = DefaultSessionTimeout;
<<<<<<< HEAD
    @NonNull private String clientIdentifier = new DefaultClientIdentifier().get();
=======
>>>>>>> 7e300ced

    @Override
    public @NonNull OxiaClientBuilder notificationCallback(
            @NonNull Consumer<Notification> notificationCallback) {
        this.notificationCallback = notificationCallback;
        return this;
    }

    public @NonNull OxiaClientBuilder requestTimeout(@NonNull Duration requestTimeout) {
        this.requestTimeout = requestTimeout;
        return this;
    }

    public @NonNull OxiaClientBuilder batchLinger(@NonNull Duration batchLinger) {
        this.batchLinger = batchLinger;
        return this;
    }

    public @NonNull OxiaClientBuilder maxRequestsPerBatch(int maxRequestsPerBatch) {
        if (maxRequestsPerBatch < 0) {
            throw new IllegalArgumentException(
                    "MaxRequestsPerBatch must be greater than zero: " + maxRequestsPerBatch);
        }
        this.maxRequestsPerBatch = maxRequestsPerBatch;
        return this;
    }

    public @NonNull OxiaClientBuilder operationQueueCapacity(int operationQueueCapacity) {
        if (operationQueueCapacity < 0) {
            throw new IllegalArgumentException(
                    "operationQueueCapacity must be greater than zero: " + operationQueueCapacity);
        }
        this.operationQueueCapacity = operationQueueCapacity;
        return this;
    }

    public @NonNull OxiaClientBuilder sessionTimeout(@NonNull Duration sessionTimeout) {
        this.sessionTimeout = sessionTimeout;
        return this;
    }

<<<<<<< HEAD
    public @NonNull OxiaClientBuilder clientIdentifier(@NonNull String clientIdentifier) {
        this.clientIdentifier = clientIdentifier;
        return this;
    }

=======
>>>>>>> 7e300ced
    public @NonNull CompletableFuture<AsyncOxiaClient> asyncClient() {
        var config =
                new ClientConfig(
                        serviceAddress,
                        notificationCallback,
                        requestTimeout,
                        batchLinger,
                        maxRequestsPerBatch,
                        operationQueueCapacity,
<<<<<<< HEAD
                        sessionTimeout,
                        clientIdentifier);
=======
                        sessionTimeout);
>>>>>>> 7e300ced
        return AsyncOxiaClientImpl.newInstance(config);
    }

    public @NonNull SyncOxiaClient syncClient() {
        return new SyncOxiaClientImpl(asyncClient().join());
    }
}<|MERGE_RESOLUTION|>--- conflicted
+++ resolved
@@ -43,10 +43,7 @@
     private int maxRequestsPerBatch = DefaultMaxRequestsPerBatch;
     private int operationQueueCapacity = DefaultOperationQueueCapacity;
     @NonNull private Duration sessionTimeout = DefaultSessionTimeout;
-<<<<<<< HEAD
     @NonNull private String clientIdentifier = new DefaultClientIdentifier().get();
-=======
->>>>>>> 7e300ced
 
     @Override
     public @NonNull OxiaClientBuilder notificationCallback(
@@ -87,15 +84,12 @@
         this.sessionTimeout = sessionTimeout;
         return this;
     }
-
-<<<<<<< HEAD
+    
     public @NonNull OxiaClientBuilder clientIdentifier(@NonNull String clientIdentifier) {
         this.clientIdentifier = clientIdentifier;
         return this;
     }
 
-=======
->>>>>>> 7e300ced
     public @NonNull CompletableFuture<AsyncOxiaClient> asyncClient() {
         var config =
                 new ClientConfig(
@@ -105,12 +99,9 @@
                         batchLinger,
                         maxRequestsPerBatch,
                         operationQueueCapacity,
-<<<<<<< HEAD
                         sessionTimeout,
                         clientIdentifier);
-=======
-                        sessionTimeout);
->>>>>>> 7e300ced
+
         return AsyncOxiaClientImpl.newInstance(config);
     }
 
