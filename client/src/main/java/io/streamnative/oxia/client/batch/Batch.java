/*
 * Copyright © 2022-2023 StreamNative Inc.
 *
 * Licensed under the Apache License, Version 2.0 (the "License");
 * you may not use this file except in compliance with the License.
 * You may obtain a copy of the License at
 *
 *     http://www.apache.org/licenses/LICENSE-2.0
 *
 * Unless required by applicable law or agreed to in writing, software
 * distributed under the License is distributed on an "AS IS" BASIS,
 * WITHOUT WARRANTIES OR CONDITIONS OF ANY KIND, either express or implied.
 * See the License for the specific language governing permissions and
 * limitations under the License.
 */
package io.streamnative.oxia.client.batch;

import static io.streamnative.oxia.client.ProtoUtil.longToUint32;
import static java.util.stream.Collectors.toList;
import static lombok.AccessLevel.PACKAGE;
import static lombok.AccessLevel.PRIVATE;

import com.google.common.annotations.VisibleForTesting;
import io.streamnative.oxia.client.ClientConfig;
import io.streamnative.oxia.client.api.OperationTooLargeException;
import io.streamnative.oxia.client.api.OxiaException;
import io.streamnative.oxia.client.batch.Operation.ReadOperation.GetOperation;
import io.streamnative.oxia.client.batch.Operation.WriteOperation.DeleteOperation;
import io.streamnative.oxia.client.batch.Operation.WriteOperation.DeleteRangeOperation;
import io.streamnative.oxia.client.batch.Operation.WriteOperation.PutOperation;
import io.streamnative.oxia.client.batch.Operation.WriteOperation.PutOperation.SessionInfo;
import io.streamnative.oxia.client.metrics.BatchMetrics;
import io.streamnative.oxia.client.session.SessionManager;
import io.streamnative.oxia.proto.GetResponse;
import io.streamnative.oxia.proto.ReactorOxiaClientGrpc.ReactorOxiaClientStub;
import io.streamnative.oxia.proto.ReadRequest;
import io.streamnative.oxia.proto.WriteRequest;
import java.nio.charset.StandardCharsets;
import java.time.Clock;
import java.util.ArrayList;
import java.util.List;
import java.util.Optional;
import java.util.concurrent.atomic.LongAdder;
import java.util.function.Function;
import lombok.Getter;
import lombok.NonNull;
import lombok.RequiredArgsConstructor;
import reactor.core.publisher.Flux;

public interface Batch {

    long getStartTime();

    void add(@NonNull Operation<?> operation);

    boolean canAdd(@NonNull Operation<?> operation) throws OxiaException;

    int size();

    long getShardId();

    void complete();

    final class WriteBatch extends BatchBase implements Batch {
        @VisibleForTesting final List<PutOperation> puts = new ArrayList<>();
        @VisibleForTesting final List<DeleteOperation> deletes = new ArrayList<>();
        @VisibleForTesting final List<DeleteRangeOperation> deleteRanges = new ArrayList<>();
        private final SessionManager sessionManager;
        private final String clientIdentifier;
        private final int maxBatchSize;
        private boolean containsEphemeral;
<<<<<<< HEAD
        private int byteSize;
=======
        private long bytes;
>>>>>>> 4373c916

        WriteBatch(
                @NonNull Function<Long, ReactorOxiaClientStub> stubByShardId,
                @NonNull SessionManager sessionManager,
                @NonNull String clientIdentifier,
                long shardId,
                long createTime,
<<<<<<< HEAD
                int maxBatchSize) {
            super(stubByShardId, shardId, createTime);
=======
                BatchMetrics.Sample sample) {
            super(stubByShardId, shardId, createTime, sample);
>>>>>>> 4373c916
            this.sessionManager = sessionManager;
            this.clientIdentifier = clientIdentifier;
            this.byteSize = 0;
            this.maxBatchSize = maxBatchSize;
        }

        int sizeOf(@NonNull Operation<?> operation) {
            if (operation instanceof PutOperation p) {
                return p.key().getBytes(StandardCharsets.UTF_8).length + p.value().length;
            } else if (operation instanceof DeleteOperation d) {
                return d.key().getBytes(StandardCharsets.UTF_8).length;
            } else if (operation instanceof DeleteRangeOperation r) {
                return r.minKeyInclusive().getBytes(StandardCharsets.UTF_8).length
                        + r.maxKeyInclusive().getBytes(StandardCharsets.UTF_8).length;
            }
            return 0;
        }

        public void add(@NonNull Operation<?> operation) {
            if (operation instanceof PutOperation p) {
                puts.add(p);
                bytes += p.value().length;
                containsEphemeral |= p.ephemeral();
            } else if (operation instanceof DeleteOperation d) {
                deletes.add(d);
            } else if (operation instanceof DeleteRangeOperation r) {
                deleteRanges.add(r);
            }
            byteSize += sizeOf(operation);
        }

        @Override
        public boolean canAdd(@NonNull Operation<?> operation) throws OxiaException {
            int size = sizeOf(operation);
            if (size > maxBatchSize) {
                throw new OperationTooLargeException();
            }
            return byteSize + size <= maxBatchSize;
        }

        @Override
        public int size() {
            return puts.size() + deletes.size() + deleteRanges.size();
        }

        @Override
        public void complete() {
            sample.startExec();
            Throwable t = null;
            try {
                var response = getStub().write(toProto()).block();
                for (var i = 0; i < deletes.size(); i++) {
                    deletes.get(i).complete(response.getDeletes(i));
                }
                for (var i = 0; i < deleteRanges.size(); i++) {
                    deleteRanges.get(i).complete(response.getDeleteRanges(i));
                }
                for (var i = 0; i < puts.size(); i++) {
                    puts.get(i).complete(response.getPuts(i));
                }
            } catch (Throwable batchError) {
                t = batchError;
                deletes.forEach(d -> d.fail(batchError));
                deleteRanges.forEach(f -> f.fail(batchError));
                puts.forEach(p -> p.fail(batchError));
            }
            sample.stop(t, bytes, size());
        }

        @NonNull
        WriteRequest toProto() {
            Optional<SessionInfo> sessionInfo;
            if (containsEphemeral) {
                sessionInfo =
                        Optional.of(
                                new SessionInfo(
                                        sessionManager.getSession(getShardId()).getSessionId(), clientIdentifier));
            } else {
                sessionInfo = Optional.empty();
            }
            return WriteRequest.newBuilder()
                    .setShardId(longToUint32(getShardId()))
                    .addAllPuts(puts.stream().map(p -> p.toProto(sessionInfo)).collect(toList()))
                    .addAllDeletes(deletes.stream().map(DeleteOperation::toProto).collect(toList()))
                    .addAllDeleteRanges(
                            deleteRanges.stream().map(DeleteRangeOperation::toProto).collect(toList()))
                    .build();
        }
    }

    final class ReadBatch extends BatchBase implements Batch {
        @VisibleForTesting final List<GetOperation> gets = new ArrayList<>();

        @Override
        public boolean canAdd(@NonNull Operation<?> operation) {
            return true;
        }

        public void add(@NonNull Operation<?> operation) {
            if (operation instanceof GetOperation g) {
                gets.add(g);
            }
        }

        ReadBatch(
                @NonNull Function<Long, ReactorOxiaClientStub> stubByShardId,
                long shardId,
                long createTime,
                BatchMetrics.Sample sample) {
            super(stubByShardId, shardId, createTime, sample);
        }

        @Override
        public int size() {
            return gets.size();
        }

        @Override
        public void complete() {
            sample.startExec();
            Throwable t = null;
            LongAdder bytes = new LongAdder();
            try {
                var responses =
                        getStub()
                                .read(toProto())
                                .flatMapSequential(response -> Flux.fromIterable(response.getGetsList()))
                                .doOnNext(r -> bytes.add(r.getValue().size()));
                Flux.fromIterable(gets).zipWith(responses, this::complete).then().block();
            } catch (Throwable batchError) {
                t = batchError;
                gets.forEach(g -> g.fail(batchError));
            }
            sample.stop(t, bytes.sum(), size());
        }

        private boolean complete(GetOperation operation, GetResponse response) {
            operation.complete(response);
            return true;
        }

        @NonNull
        ReadRequest toProto() {
            return ReadRequest.newBuilder()
                    .setShardId(longToUint32(getShardId()))
                    .addAllGets(gets.stream().map(GetOperation::toProto).collect(toList()))
                    .build();
        }
    }

    @RequiredArgsConstructor(access = PRIVATE)
    abstract class BatchBase {
        private final @NonNull Function<Long, ReactorOxiaClientStub> stubByShardId;
        @Getter private final long shardId;
        @Getter private final long startTime;
        final BatchMetrics.Sample sample;

        protected ReactorOxiaClientStub getStub() {
            return stubByShardId.apply(shardId);
        }
    }

    @RequiredArgsConstructor(access = PACKAGE)
    abstract class BatchFactory implements Function<Long, Batch> {
        final @NonNull Function<Long, ReactorOxiaClientStub> stubByShardId;

        @Getter(PACKAGE)
        private final @NonNull ClientConfig config;

        final @NonNull Clock clock;
        final @NonNull BatchMetrics metrics;

        public abstract @NonNull Batch apply(@NonNull Long shardId);
    }

    class WriteBatchFactory extends BatchFactory {
        final @NonNull SessionManager sessionManager;

        public WriteBatchFactory(
                @NonNull Function<Long, ReactorOxiaClientStub> stubByShardId,
                @NonNull SessionManager sessionManager,
                @NonNull ClientConfig config,
                @NonNull Clock clock,
                @NonNull BatchMetrics metrics) {
            super(stubByShardId, config, clock, metrics);
            this.sessionManager = sessionManager;
        }

        @Override
        public @NonNull Batch apply(@NonNull Long shardId) {
            return new WriteBatch(
                    stubByShardId,
                    sessionManager,
                    getConfig().clientIdentifier(),
                    shardId,
                    clock.millis(),
<<<<<<< HEAD
                    getConfig().maxBatchSize());
=======
                    metrics.recordWrite());
>>>>>>> 4373c916
        }
    }

    class ReadBatchFactory extends BatchFactory {
        public ReadBatchFactory(
                @NonNull Function<Long, ReactorOxiaClientStub> stubByShardId,
                @NonNull ClientConfig config,
                @NonNull Clock clock,
                @NonNull BatchMetrics metrics) {
            super(stubByShardId, config, clock, metrics);
        }

        @Override
        public @NonNull Batch apply(@NonNull Long shardId) {
            return new ReadBatch(stubByShardId, shardId, clock.millis(), metrics.recordRead());
        }
    }
}<|MERGE_RESOLUTION|>--- conflicted
+++ resolved
@@ -69,11 +69,8 @@
         private final String clientIdentifier;
         private final int maxBatchSize;
         private boolean containsEphemeral;
-<<<<<<< HEAD
         private int byteSize;
-=======
         private long bytes;
->>>>>>> 4373c916
 
         WriteBatch(
                 @NonNull Function<Long, ReactorOxiaClientStub> stubByShardId,
@@ -81,13 +78,9 @@
                 @NonNull String clientIdentifier,
                 long shardId,
                 long createTime,
-<<<<<<< HEAD
-                int maxBatchSize) {
-            super(stubByShardId, shardId, createTime);
-=======
+                int maxBatchSize,
                 BatchMetrics.Sample sample) {
             super(stubByShardId, shardId, createTime, sample);
->>>>>>> 4373c916
             this.sessionManager = sessionManager;
             this.clientIdentifier = clientIdentifier;
             this.byteSize = 0;
@@ -284,11 +277,8 @@
                     getConfig().clientIdentifier(),
                     shardId,
                     clock.millis(),
-<<<<<<< HEAD
-                    getConfig().maxBatchSize());
-=======
+                    getConfig().maxBatchSize(),
                     metrics.recordWrite());
->>>>>>> 4373c916
         }
     }
 
