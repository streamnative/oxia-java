--- conflicted
+++ resolved
@@ -25,12 +25,9 @@
         @NonNull Duration requestTimeout,
         @NonNull Duration batchLinger,
         int maxRequestsPerBatch,
+        int maxBatchSize,
         int operationQueueCapacity,
         int recordCacheCapacity,
         @NonNull Duration sessionTimeout,
         @NonNull String clientIdentifier,
-<<<<<<< HEAD
-        int maxBatchSize) {}
-=======
-        @NonNull Metrics metrics) {}
->>>>>>> 4373c916
+        @NonNull Metrics metrics) {}