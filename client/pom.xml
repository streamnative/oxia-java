--- conflicted
+++ resolved
@@ -101,56 +101,6 @@
             <version>${reactor.version}</version>
             <scope>test</scope>
         </dependency>
-        <dependency>
-<<<<<<< HEAD
-            <groupId>org.assertj</groupId>
-            <artifactId>assertj-core</artifactId>
-            <scope>test</scope>
-        </dependency>
-        <dependency>
-            <groupId>org.awaitility</groupId>
-            <artifactId>awaitility</artifactId>
-            <version>${awaitility.version}</version>
-            <scope>test</scope>
-        </dependency>
-        <dependency>
-            <groupId>org.awaitility</groupId>
-            <artifactId>awaitility-proxy</artifactId>
-            <version>${awaitility.version}</version>
-            <scope>test</scope>
-        </dependency>
-        <dependency>
-            <groupId>org.junit.jupiter</groupId>
-            <artifactId>junit-jupiter</artifactId>
-            <scope>test</scope>
-        </dependency>
-        <dependency>
-            <groupId>org.mockito</groupId>
-            <artifactId>mockito-junit-jupiter</artifactId>
-            <scope>test</scope>
-        </dependency>
-        <dependency>
-            <groupId>org.slf4j</groupId>
-            <artifactId>slf4j-simple</artifactId>
-            <scope>test</scope>
-=======
-            <groupId>io.streamnative.oxia</groupId>
-            <artifactId>oxia-testcontainers</artifactId>
-            <version>${project.version}</version>
-            <scope>test</scope>
-        </dependency>
-        <dependency>
-            <groupId>org.testcontainers</groupId>
-            <artifactId>junit-jupiter</artifactId>
-            <scope>test</scope>
-            <exclusions>
-                <exclusion>
-                    <groupId>org.junit.jupiter</groupId>
-                    <artifactId>junit-jupiter-api</artifactId>
-                </exclusion>
-            </exclusions>
->>>>>>> 29dd7e12
-        </dependency>
     </dependencies>
 
     <build>
